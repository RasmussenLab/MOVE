# Jupyter NB checkpoints
.ipynb_checkpoints

# Python compiled bytecode
__pycache__/
*.py[cod]

# NumPy/PyTorch binary files
*.npy
*.pt

# Distribution and packaging files
build/
develop-eggs/
dist/
downloads/
eggs/
.eggs/
lib/
lib64/
parts/
sdist/
var/
wheels/
*.egg
*.egg-info/
.installed.cfg
MANIFEST

# Logs
outputs/
*.log

# Tutorial files
tutorial/*
!tutorial/config/*maize*.yaml
!tutorial/config/*random_small*.yaml
!tutorial/data
!tutorial/maize/maize_dataset.py
!tutorial/notebooks/*.ipynb
!tutorial/README.md
<<<<<<< HEAD

# Supplementary files
supplementary_files/*.png
supplementary_files/*.tsv
supplementary_files/*.txt
=======
>>>>>>> 92bced01

# Virtual environment
venv/
virtualvenv/

# docs files
docs/build/
docs/source/_templates/

<<<<<<< HEAD
# VS Code settings
.vscode

# macOS
.DS_Store

=======
>>>>>>> 92bced01
# Root folder
/*.*
!/.gitignore
!/.readthedocs.yaml
!/LICENSE
!/MANIFEST.in
!/README.md
!/pyproject.toml
!/requirements.txt
<<<<<<< HEAD
!/setup.cfg
!/.github
=======
!/setup.cfg
>>>>>>> 92bced01
<|MERGE_RESOLUTION|>--- conflicted
+++ resolved
@@ -39,14 +39,11 @@
 !tutorial/maize/maize_dataset.py
 !tutorial/notebooks/*.ipynb
 !tutorial/README.md
-<<<<<<< HEAD
 
 # Supplementary files
 supplementary_files/*.png
 supplementary_files/*.tsv
 supplementary_files/*.txt
-=======
->>>>>>> 92bced01
 
 # Virtual environment
 venv/
@@ -56,15 +53,12 @@
 docs/build/
 docs/source/_templates/
 
-<<<<<<< HEAD
 # VS Code settings
 .vscode
 
 # macOS
 .DS_Store
 
-=======
->>>>>>> 92bced01
 # Root folder
 /*.*
 !/.gitignore
@@ -74,9 +68,5 @@
 !/README.md
 !/pyproject.toml
 !/requirements.txt
-<<<<<<< HEAD
 !/setup.cfg
-!/.github
-=======
-!/setup.cfg
->>>>>>> 92bced01
+!/.github