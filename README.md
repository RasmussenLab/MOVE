# MOVE (Multi-Omics Variational autoEncoder)

The code in this repository can be used to run our Multi-Omics Variational autoEncoder (MOVE) framework for integration of omics and clinical variabels spanning both categorial and continuous data. Our approach includes training ensemble VAE models and using adversarial attacks (ie. permutations) to identify cross omics associations. The manuscript is currently in review.

The framework includes five notebooks including:
1. Encode data and data formatting: encode_data.ipynb
2. Hyperparameter optimization part 1: MOVE_hyperparameter_optimization_reconstruction.ipynb
3. Hyperparameter optimization part 2: MOVE_hyperparameter_optimization_stability.ipynb
4. Create and analyse the MOVE latent space: latent_space_analysis.ipynb
5. Extract drug/categorical data assositions across all continuous datasets: identify_drug_assosiation.ipynb

We developed the method based on a Type 2 Diabetes cohort from the IMI DIRECT project containing 789 newly diagnosed T2D patients. The cohort and data creation is described in [Koivula et al.](https://dx.doi.org/10.1007%2Fs00125-019-4906-1) and [Wesolowska-Andersen and Brorsson et al.](https://doi.org/10.1016/j.xcrm.2021.100477). For the analysis we included the following data:

Omics:
```
Genomics
Transcriptomics
Proteomics
Metabolomics
Metagenomics
```

Other data:
```
Clinical data (blood measurements, imaging data, ...)
Questionnaire data (diet etc)
Accelerometer data
Medication data
```

The data used in our project is sensitive data and therefore not available for download - see below for the procedure to obtain access.

## Other datasets
<<<<<<< HEAD
=======

We added simulated data that can be used for testing the workflow - note that these data are at the moment random data.

We have also included a notebook that goes through a short tutorial with a publicly-available maize rhizosphere microbiome dataset.
>>>>>>> e00e77bb

We added simulated data that can be used for testing the workflow - note that these data are at the moment random data.

We have also included a notebook that goes through a short tutorial with a publicly-available maize rhizosphere microbiome dataset.

# Installation
MOVE can be run both as a Python script and from the Jupyter notebook to ensure that one can run a pipeline conveniently and modify the scripts according to the available data. For instance, we had five types of omics data together with clinical data - your dataset may differ. 

To install the MOVE package, use: 
```
pip install move-dl
```

### Requirements
To run scripts in the Jupyter notebook, install: 
```
jupyter
move-dl
```

We have only run MOVE in a Linux environment, however as it is depedent on python it should be possible to run on Macs and potentially Windows machines as well. We ran this with python3.8 from Anaconda 5.3.0 using the following packages:

We have only run MOVE in a Linux environment. However, as it depends on Python, it should be possible to run on Mac and Windows machines. We tested on an Anaconda (v5.3.0)  environment with Python 3.8.

The training of the VAEs can be done using GPU or CPU. However, as with all deep learning, GPUs speed up the computations, but running on a server with multiple CPU cores is perfectly doable.


### How to run MOVE
You can run the move-dl pipeline on Jupyter notebooks above from 01-05. Explanations are in the notebooks. Feel free to open an issue for help.

You can run MOVE as Python scripts with the following commands: 
```
python -m move.01_encode_data 
python -m move.02_optimize_reconstruction
python -m move.03_optimize_stability
python -m move.04_analyze_latent
python -m move.05_identify_drug_assosiation
```

Python scripts have the same functions as notebooks. 
To override the default MOVE configurations, user-defined configurations should be defined in the working directory in the .yaml files (data.yaml, model.yaml, tuning_reconstruction.yaml, tuning_stability.yaml, training_latent.yaml, training_association.yaml).

# DIRECT data access
The data used in notebooks are not available for testing due to the informed consent given by study participants, the various national ethical approvals for the study, and the European General Data Protection Regulation (GDPR). Therefore, individual-level clinical and omics data cannot be transferred from the centralized IMI-DIRECT repository. 

Requests for access to summary statistics IMI-DIRECT data, including those presented here, can be made to DIRECTdataaccess@Dundee.ac.uk. Requesters will be informed on how summary-level data can be accessed via the DIRECT secure analysis platform following submission of appropriate application. 

The IMI-DIRECT data access policy is available at [here](https://directdiabetes.org).<|MERGE_RESOLUTION|>--- conflicted
+++ resolved
@@ -31,13 +31,6 @@
 The data used in our project is sensitive data and therefore not available for download - see below for the procedure to obtain access.
 
 ## Other datasets
-<<<<<<< HEAD
-=======
-
-We added simulated data that can be used for testing the workflow - note that these data are at the moment random data.
-
-We have also included a notebook that goes through a short tutorial with a publicly-available maize rhizosphere microbiome dataset.
->>>>>>> e00e77bb
 
 We added simulated data that can be used for testing the workflow - note that these data are at the moment random data.
 
