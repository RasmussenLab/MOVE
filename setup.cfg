--- conflicted
+++ resolved
@@ -21,11 +21,8 @@
     matplotlib
     seaborn
     scikit-learn
-<<<<<<< HEAD
-=======
     scipy
->>>>>>> 4d312b85
-    
+
 package_dir =
     = src
 packages = find:
