--- conflicted
+++ resolved
@@ -24,13 +24,9 @@
     raw_data_path = Path(config.raw_data_path)
     raw_data_path.mkdir(exist_ok=True)
     interim_data_path = Path(config.interim_data_path)
-<<<<<<< HEAD
-    interim_data_path.mkdir(exist_ok=True)
+    interim_data_path.mkdir(exist_ok=True, parents=True)
     output_path = Path(config.results_path) / "encoded_datasets"
     output_path.mkdir(exist_ok=True, parents=True)
-=======
-    interim_data_path.mkdir(exist_ok=True, parents=True)
->>>>>>> 4e139e53
 
     sample_names = io.read_names(raw_data_path / f"{config.sample_names}.txt")
 
