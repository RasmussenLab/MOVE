__all__ = ["encode_data"]

from pathlib import Path

import numpy as np

from move.conf.schema import DataConfig
from move.core.logging import get_logger
from move.data import io, preprocessing
from move.visualization.dataset_distributions import plot_value_distributions


def encode_data(config: DataConfig):
    """Encodes categorical and continuous datasets specified in configuration.
    Categorical data is one-hot encoded, whereas continuous data is z-score
    normalized.

    Args:
        config: data configuration
    """
    logger = get_logger(__name__)
    logger.info("Beginning task: encode data")

    raw_data_path = Path(config.raw_data_path)
    raw_data_path.mkdir(exist_ok=True)
    interim_data_path = Path(config.interim_data_path)
    interim_data_path.mkdir(exist_ok=True, parents=True)
    output_path = Path(config.results_path) / "encoded_datasets"
    output_path.mkdir(exist_ok=True, parents=True)

    sample_names = io.read_names(raw_data_path / f"{config.sample_names}.txt")

    mappings = {}
    for dataset_name in config.categorical_names:
        # ! the string representation seems to be the variable value (here a string)
        logger.info(f"Encoding '{dataset_name}'")
        filepath = raw_data_path / f"{dataset_name}.tsv"
        names, values = io.read_tsv(filepath, sample_names)
        values, mapping = preprocessing.one_hot_encode(values)
        mappings[dataset_name] = mapping
        io.dump_names(interim_data_path / f"{dataset_name}.txt", names)
        np.save(interim_data_path / f"{dataset_name}.npy", values)
    if mappings:
        io.dump_mappings(interim_data_path / "mappings.json", mappings)

    for input_config in config.continuous_inputs:
        scale = not hasattr(input_config, "scale") or input_config.scale
        action_name = "Encoding" if scale else "Reading"
        dataset_name = input_config.name
        logger.info(f"{action_name} '{dataset_name}'")
        filepath = raw_data_path / f"{dataset_name}.tsv"
        names, values = io.read_tsv(filepath, sample_names)

        # Plotting the value distribution for all continuous datasets
        # before preprocessing:
        fig = plot_value_distributions(values)
        fig_path = str(
            output_path / f"Value_distribution_{dataset_name}_unprocessed.png"
        )
        fig.savefig(fig_path)

<<<<<<< HEAD
        # Plotting the value distribution for all continuous datasets:
        fig = plot_value_distributions(values)
        fig_path = str(output_path / f"Value_distribution_{dataset_name}.png")
        fig.savefig(fig_path)

        if scale:
            values, mask_1d = preprocessing.scale(values, input_config.log2)
            names = names[mask_1d]
            logger.debug(f"Columns with zero variance: {np.sum(~mask_1d)}")
=======
        if scale:
            logger.debug(
                f"Scaling dataset: {dataset_name}, log2 transform: {input_config.log2}"
            )
            values, mask_1d = preprocessing.scale(values, input_config.log2)
            names = names[mask_1d]
            logger.debug(f"Columns with zero variance: {np.sum(~mask_1d)}")
            # Plotting the value distribution for all continuous datasets:
            fig = plot_value_distributions(values)
            fig_path = str(output_path / f"Value_distribution_{dataset_name}.png")
            fig.savefig(fig_path)

>>>>>>> 8d0587a6
        io.dump_names(interim_data_path / f"{dataset_name}.txt", names)
        np.save(interim_data_path / f"{dataset_name}.npy", values)<|MERGE_RESOLUTION|>--- conflicted
+++ resolved
@@ -59,17 +59,6 @@
         )
         fig.savefig(fig_path)
 
-<<<<<<< HEAD
-        # Plotting the value distribution for all continuous datasets:
-        fig = plot_value_distributions(values)
-        fig_path = str(output_path / f"Value_distribution_{dataset_name}.png")
-        fig.savefig(fig_path)
-
-        if scale:
-            values, mask_1d = preprocessing.scale(values, input_config.log2)
-            names = names[mask_1d]
-            logger.debug(f"Columns with zero variance: {np.sum(~mask_1d)}")
-=======
         if scale:
             logger.debug(
                 f"Scaling dataset: {dataset_name}, log2 transform: {input_config.log2}"
@@ -82,6 +71,5 @@
             fig_path = str(output_path / f"Value_distribution_{dataset_name}.png")
             fig.savefig(fig_path)
 
->>>>>>> 8d0587a6
         io.dump_names(interim_data_path / f"{dataset_name}.txt", names)
         np.save(interim_data_path / f"{dataset_name}.npy", values)