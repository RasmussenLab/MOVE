--- conflicted
+++ resolved
@@ -48,7 +48,6 @@
         logger.info(f"{action_name} '{input_config.name}'")
         filepath = raw_data_path / f"{input_config.name}.tsv"
         names, values = io.read_tsv(filepath, sample_names)
-<<<<<<< HEAD
 
         # Plotting the value distribution for all continuous datasets before preprocessing:
         fig = plot_value_distributions(values)
@@ -67,11 +66,10 @@
         fig = plot_value_distributions(values)
         fig_path = str(output_path / f"Value_distribution_{dataset_name}.png")
         fig.savefig(fig_path)
-=======
+
         if scale:
             values, mask_1d = preprocessing.scale(values)
             names = names[mask_1d]
             logger.debug(f"Columns with zero variance: {np.sum(~mask_1d)}")
         io.dump_names(interim_data_path / f"{input_config.name}.txt", names)
-        np.save(interim_data_path / f"{input_config.name}.npy", values)
->>>>>>> 4194466d
+        np.save(interim_data_path / f"{input_config.name}.npy", values)