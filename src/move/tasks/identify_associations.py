__all__ = ["identify_associations"]

from functools import reduce
from pathlib import Path
from typing import Literal, Sized, Union, cast

import hydra
import numpy as np
import pandas as pd
import torch
from omegaconf import OmegaConf
from torch.utils.data import DataLoader

from move.conf.schema import (
    IdentifyAssociationsBayesConfig,
    IdentifyAssociationsConfig,
    IdentifyAssociationsTTestConfig,
    MOVEConfig,
)
from move.core.logging import get_logger
<<<<<<< HEAD
from move.core.typing import BoolArray, FloatArray, IntArray, PathLike
=======
from move.core.typing import BoolArray, FloatArray, IntArray
>>>>>>> 73710e69
from move.data import io
from move.data.dataloaders import MOVEDataset, make_dataloader
from move.data.perturbations import (
    perturb_categorical_data,
    perturb_continuous_data_extended,
)
from move.data.preprocessing import one_hot_encode_single
from move.models.vae import VAE

TaskType = Literal["bayes", "ttest"]
CONTINUOUS_TARGET_VALUE = ["minimum", "maximum", "plus_std", "minus_std"]


def _get_task_type(
    task_config: IdentifyAssociationsConfig,
) -> TaskType:
    task_type = OmegaConf.get_type(task_config)
    if task_type is IdentifyAssociationsBayesConfig:
        return "bayes"
    if task_type is IdentifyAssociationsTTestConfig:
        return "ttest"
    raise ValueError("Unsupported type of task!")


def _validate_task_config(
    task_config: IdentifyAssociationsConfig, task_type: TaskType
) -> None:
    if not (0.0 <= task_config.sig_threshold <= 1.0):
        raise ValueError("Significance threshold must be within [0, 1].")
    if task_type == "ttest":
        task_config = cast(IdentifyAssociationsTTestConfig, task_config)
        if len(task_config.num_latent) != 4:
            raise ValueError("4 latent space dimensions required.")


def prepare_for_categorical_perturbation(
    config: MOVEConfig,
<<<<<<< HEAD
    interim_path: PathLike,
=======
    interim_path: Path,
>>>>>>> 73710e69
    baseline_dataloader: DataLoader,
    cat_list: list[FloatArray],
) -> tuple[list[DataLoader], BoolArray, BoolArray,]:
    """
    This function creates the required dataloaders and masks
    for further categorical association analysis.

    Args:
        config: main configuration file
        interim_path: path where the intermediate outputs are saved
        baseline_dataloader: reference dataloader that will be perturbed
        cat_list: list of arrays with categorical data

    Returns:
        dataloaders: all dataloaders, including baseline appended last.
        nan_mask: mask for Nans
        feature_mask: masks the column for the perturbed feature.
    """

    # Read original data and create perturbed datasets
    task_config = cast(IdentifyAssociationsConfig, config.task)
    logger = get_logger(__name__)

    # Loading mappings:
    mappings = io.load_mappings(interim_path / "mappings.json")
    target_mapping = mappings[task_config.target_dataset]
    target_value = one_hot_encode_single(target_mapping, task_config.target_value)
    logger.debug(
        f"Target value: {task_config.target_value} => {target_value.astype(int)[0]}"
    )

    dataloaders = perturb_categorical_data(
        baseline_dataloader,
        config.data.categorical_names,
        task_config.target_dataset,
        target_value,
    )
    dataloaders.append(baseline_dataloader)

    baseline_dataset = cast(MOVEDataset, baseline_dataloader.dataset)

    assert baseline_dataset.con_all is not None
    orig_con = baseline_dataset.con_all
    nan_mask = (orig_con == 0).numpy()  # NaN values encoded as 0s
    logger.debug(f"# NaN values: {np.sum(nan_mask)}/{orig_con.numel()}")

    target_dataset_idx = config.data.categorical_names.index(task_config.target_dataset)
    target_dataset = cat_list[target_dataset_idx]
    feature_mask = np.all(target_dataset == target_value, axis=2)  # 2D: N x P
    feature_mask |= np.sum(target_dataset, axis=2) == 0

    return (
        dataloaders,
        nan_mask,
        feature_mask,
    )


def prepare_for_continuous_perturbation(
    config: MOVEConfig,
<<<<<<< HEAD
    output_subpath: PathLike,
=======
    output_subpath: Path,
>>>>>>> 73710e69
    baseline_dataloader: DataLoader,
) -> tuple[list[DataLoader], BoolArray, BoolArray,]:
    """
    This function creates the required dataloaders and masks
    for further continuous association analysis.

    Args:
        config: main configuration file.
        output_subpath: path where the output plots for continuous
                        analysis are saved.
        baseline_dataloader: reference dataloader that will be perturbed.
    Returns:
        dataloaders: list with all dataloaders, including baseline appended last.
        nan_mask: mask for Nans
        feature_mask: same as nan_mask, in this case.
    """

    # Read original data and create perturbed datasets
    logger = get_logger(__name__)
    task_config = cast(IdentifyAssociationsConfig, config.task)

    dataloaders = perturb_continuous_data_extended(
        baseline_dataloader,
        config.data.continuous_names,
        task_config.target_dataset,
        task_config.target_value,
        output_subpath,
    )
    dataloaders.append(baseline_dataloader)

    baseline_dataset = cast(MOVEDataset, baseline_dataloader.dataset)

    assert baseline_dataset.con_all is not None
    orig_con = baseline_dataset.con_all
    nan_mask = (orig_con == 0).numpy()  # NaN values encoded as 0s
    logger.debug(f"# NaN values: {np.sum(nan_mask)}/{orig_con.numel()}")
    feature_mask = nan_mask

    return (dataloaders, nan_mask, feature_mask)


def _bayes_approach(
    task_config: IdentifyAssociationsBayesConfig,
    train_dataloader: DataLoader,
    baseline_dataloader: DataLoader,
    dataloaders: list[DataLoader],
<<<<<<< HEAD
    models_path: PathLike,
=======
    models_path: Path,
>>>>>>> 73710e69
    num_perturbed: int,
    num_samples: int,
    num_continuous: int,
    nan_mask: BoolArray,
    feature_mask: BoolArray,
<<<<<<< HEAD
) -> tuple[IntArray, FloatArray]:
=======
    device: torch.device,
) -> tuple[Union[IntArray, FloatArray], ...]:
>>>>>>> 73710e69

    assert task_config.model is not None
    # Train models
    logger = get_logger(__name__)
    logger.info("Training models")
    mean_diff = np.zeros((num_perturbed, num_samples, num_continuous))
    normalizer = 1 / task_config.num_refits

    # Last appended dataloader is the baseline
    baseline_dataset = cast(MOVEDataset, baseline_dataloader.dataset)

    for j in range(task_config.num_refits):
        # Initialize model
        model: VAE = hydra.utils.instantiate(
            task_config.model,
            continuous_shapes=baseline_dataset.con_shapes,
            categorical_shapes=baseline_dataset.cat_shapes,
        )
        if j == 0:
            logger.debug(f"Model: {model}")

        # Train/reload model
        model_path = models_path / f"model_{task_config.model.num_latent}_{j}.pt"
        if model_path.exists():
            logger.debug(f"Re-loading refit {j + 1}/{task_config.num_refits}")
            model.load_state_dict(torch.load(model_path))
<<<<<<< HEAD
        else:
            logger.debug(f"Training refit {j + 1}/{task_config.num_refits}")
=======
            model.to(device)
        else:
            logger.debug(f"Training refit {j + 1}/{task_config.num_refits}")
            model.to(device)
>>>>>>> 73710e69
            hydra.utils.call(
                task_config.training_loop,
                model=model,
                train_dataloader=train_dataloader,
            )
            if task_config.save_refits:
                torch.save(model.state_dict(), model_path)
        model.eval()

        # Calculate baseline reconstruction
        _, baseline_recon = model.reconstruct(baseline_dataloader)
        # Calculate perturb reconstruction => keep track of mean difference
        for i in range(num_perturbed):
            _, perturb_recon = model.reconstruct(dataloaders[i])
            diff = perturb_recon - baseline_recon  # 2D: N x C
            mean_diff[i, :, :] += diff * normalizer

    # Calculate Bayes factors
    logger.info("Identifying significant features")
    bayes_k = np.empty((num_perturbed, num_continuous))
    for i in range(num_perturbed):
        mask = feature_mask[:, [i]] | nan_mask  # 2D: N x C
        diff = np.ma.masked_array(mean_diff[i, :, :], mask=mask)  # 2D: N x C
        prob = np.ma.compressed(np.mean(diff > 1e-8, axis=0))  # 1D: C
        bayes_k[i, :] = np.abs(np.log(prob + 1e-8) - np.log(1 - prob + 1e-8))

    # Calculate Bayes probabilities
    bayes_p = np.exp(bayes_k) / (1 + np.exp(bayes_k))  # 2D: N x C
    sort_ids = np.argsort(bayes_k, axis=None)[::-1]  # 1D: N x C
    prob = np.take(bayes_p, sort_ids)  # 1D: N x C
    logger.debug(f"Bayes proba range: [{prob[-1]:.3f} {prob[0]:.3f}]")

    # Calculate FDR
    fdr = np.cumsum(1 - prob) / np.arange(1, prob.size + 1)  # 1D
    idx = np.argmin(np.abs(fdr - task_config.sig_threshold))
    logger.debug(f"FDR range: [{fdr[0]:.3f} {fdr[-1]:.3f}]")

    return sort_ids[:idx], prob[:idx]


def _ttest_approach(
    task_config: IdentifyAssociationsTTestConfig,
    train_dataloader: DataLoader,
    baseline_dataloader: DataLoader,
    dataloaders: list[DataLoader],
<<<<<<< HEAD
    models_path: PathLike,
    interim_path: PathLike,
=======
    models_path: Path,
    interim_path: Path,
>>>>>>> 73710e69
    num_perturbed: int,
    num_samples: int,
    num_continuous: int,
    nan_mask: BoolArray,
    feature_mask: BoolArray,
<<<<<<< HEAD
) -> tuple[IntArray, FloatArray]:
=======
    device: torch.device,
) -> tuple[Union[IntArray, FloatArray], ...]:
>>>>>>> 73710e69

    from scipy.stats import ttest_rel

    # Train models
    logger = get_logger(__name__)
    logger.info("Training models")
    pvalues = np.empty(
        (
            len(task_config.num_latent),
            task_config.num_refits,
            num_perturbed,
            num_continuous,
        )
    )

    # Last appended dataloader is the baseline
    baseline_dataset = cast(MOVEDataset, baseline_dataloader.dataset)

    for k, num_latent in enumerate(task_config.num_latent):
        for j in range(task_config.num_refits):

            # Initialize model
            model: VAE = hydra.utils.instantiate(
                task_config.model,
                continuous_shapes=baseline_dataset.con_shapes,
                categorical_shapes=baseline_dataset.cat_shapes,
                num_latent=num_latent,
            )
            if j == 0:
                logger.debug(f"Model: {model}")

            # Train model
            model_path = models_path / f"model_{num_latent}_{j}.pt"
            if model_path.exists():
                logger.debug(f"Re-loading refit {j + 1}/{task_config.num_refits}")
                model.load_state_dict(torch.load(model_path))
                model.to(device)
            else:
                logger.debug(f"Training refit {j + 1}/{task_config.num_refits}")

                model.to(device)
                hydra.utils.call(
                    task_config.training_loop,
                    model=model,
                    train_dataloader=train_dataloader,
                )
                if task_config.save_refits:
                    torch.save(model.state_dict(), model_path)
            model.eval()

            # Get baseline reconstruction and baseline difference
            _, baseline_recon = model.reconstruct(baseline_dataloader)
            baseline_diff = np.empty((10, num_samples, num_continuous))
            for i in range(10):
                _, recon = model.reconstruct(baseline_dataloader)
                baseline_diff[i, :, :] = recon - baseline_recon
            baseline_diff = np.mean(baseline_diff, axis=0)  # 2D: N x C
            baseline_diff = np.where(nan_mask, np.nan, baseline_diff)

            # T-test between baseline and perturb difference
            for i in range(num_perturbed):
                _, perturb_recon = model.reconstruct(dataloaders[i])
                perturb_diff = perturb_recon - baseline_recon
                mask = feature_mask[:, [i]] | nan_mask  # 2D: N x C
                _, pvalues[k, j, i, :] = ttest_rel(
                    a=np.where(mask, np.nan, perturb_diff),
                    b=np.where(mask, np.nan, baseline_diff),
                    axis=0,
                    nan_policy="omit",
                )

    # Correct p-values (Bonferroni)
    pvalues = np.minimum(pvalues * num_continuous, 1.0)
    np.save(interim_path / "pvals.npy", pvalues)

    # Find significant hits
    overlap_thres = task_config.num_refits // 2
    reject = pvalues <= task_config.sig_threshold  # 4D: L x R x P x C
    overlap = reject.sum(axis=1) >= overlap_thres  # 3D: L x P x C
    sig_ids = overlap.sum(axis=0) >= 3  # 2D: P x C
    sig_ids = np.flatnonzero(sig_ids)  # 1D

    # Report median p-value
    masked_pvalues = np.ma.masked_array(pvalues, mask=~reject)  # 4D
    masked_pvalues = np.ma.median(masked_pvalues, axis=1)  # 3D
    masked_pvalues = np.ma.median(masked_pvalues, axis=0)  # 2D
    sig_pvalues = np.ma.compressed(np.take(masked_pvalues, sig_ids))  # 1D

    return sig_ids, sig_pvalues


def save_results(
    config: MOVEConfig,
    ContinuousTargetValue: list[str],
<<<<<<< HEAD
    con_shapes: tuple[int],
    cat_names: list[str],
    con_names: list[str],
    output_path: PathLike,
    sig_ids,
    extra_cols,
    extra_colnames,
):
    """
    This function saves the obtained associations in a tsv file containing
=======
    con_shapes: list[int],
    cat_names: list[list[str]],
    con_names: list[list[str]],
    output_path: Path,
    sig_ids,
    extra_cols,
    extra_colnames,
) -> None:
    """
    This function saves the obtained associations in a TSV file containing
>>>>>>> 73710e69
    the following columns:
        feature_a_id
        feature_b_id
        feature_a_name
        feature_b_name
        feature_b_dataset
        proba/p_value: number quantifying the significance of the association

    Args:
        config: main config
        ContinuousTargetValue: list of perturbation types
        con_shapes: tuple with the number of features per continuous dataset
        cat_names: list of lists of names for the categorical features.
                   Each inner list corresponds to a separate dataset.
        con_names: list of lists of names for the continuous features.
                   Each inner list corresponds to a separate dataset.
        output_path: path where the results will be saved
        sig_ids: ids for the significat features
        extra_cols: extra data when calling the approach function
        extra_colnames: names for the extra data columns
<<<<<<< HEAD

    Returns:
        "results_sig_assoc.tsv"


=======
>>>>>>> 73710e69
    """
    logger = get_logger(__name__)
    logger.info(f"Significant hits found: {sig_ids.size}")
    task_config = cast(IdentifyAssociationsConfig, config.task)

    num_continuous = sum(con_shapes)  # C

    if sig_ids.size > 0:
        sig_ids = np.vstack((sig_ids // num_continuous, sig_ids % num_continuous)).T

        logger.info("Writing results")
        results = pd.DataFrame(sig_ids, columns=["feature_a_id", "feature_b_id"])
        results.sort_values("feature_a_id", inplace=True)
        # Check if the task is for continuous or categorical data
        if task_config.target_value in ContinuousTargetValue:
            target_dataset_idx = config.data.continuous_names.index(
                task_config.target_dataset
            )
            a_df = pd.DataFrame(dict(feature_a_name=con_names[target_dataset_idx]))
        else:
            target_dataset_idx = config.data.categorical_names.index(
                task_config.target_dataset
            )
            a_df = pd.DataFrame(dict(feature_a_name=cat_names[target_dataset_idx]))
        a_df.index.name = "feature_a_id"
        a_df.reset_index(inplace=True)
        feature_names = reduce(list.__add__, con_names)
        b_df = pd.DataFrame(dict(feature_b_name=feature_names))
        b_df.index.name = "feature_b_id"
        b_df.reset_index(inplace=True)
        results = results.merge(a_df, on="feature_a_id").merge(b_df, on="feature_b_id")
        results["feature_b_dataset"] = pd.cut(
            cast(IntArray, results["feature_b_id"].values),
            bins=cast(list[int], np.cumsum([0] + con_shapes)),
            right=False,
            labels=config.data.continuous_names,
        )
        for col, colname in zip(extra_cols, extra_colnames):
            results[colname] = col
        results.to_csv(output_path / "results_sig_assoc.tsv", sep="\t", index=False)


<<<<<<< HEAD
def identify_associations(config: MOVEConfig):
=======
def identify_associations(config: MOVEConfig) -> None:
>>>>>>> 73710e69
    """
    Leads to the execution of the appropriate association
    identification tasks. The function is organized in three
    blocks:
        1) Prepare the data and create the dataloaders with their masks.
        2) Evaluate associations using bayes or ttest approach.
        3) Save results.
    """
    #################### DATA PREPARATION ######################
    ####### Read original data and create perturbed datasets####

    logger = get_logger(__name__)
    task_config = cast(IdentifyAssociationsConfig, config.task)
    task_type = _get_task_type(task_config)
    _validate_task_config(task_config, task_type)

    interim_path = Path(config.data.interim_data_path)
    models_path = interim_path / "models"
<<<<<<< HEAD

    if task_config.save_refits:
        models_path.mkdir(exist_ok=True)
=======
    if task_config.save_refits:
        models_path.mkdir(exist_ok=True)

>>>>>>> 73710e69
    output_path = Path(config.data.results_path) / "identify_associations"
    output_path.mkdir(exist_ok=True, parents=True)

    # Load datasets:
    cat_list, cat_names, con_list, con_names = io.load_preprocessed_data(
        interim_path,
        config.data.categorical_names,
        config.data.continuous_names,
    )

    train_dataloader = make_dataloader(
        cat_list,
        con_list,
        shuffle=True,
        batch_size=task_config.batch_size,
        drop_last=True,
    )

    con_shapes = [con.shape[1] for con in con_list]

    num_samples = len(cast(Sized, train_dataloader.sampler))  # N
    num_continuous = sum(con_shapes)  # C
    logger.debug(f"# continuous features: {num_continuous}")

    # Creating the baseline dataloader:
    baseline_dataloader = make_dataloader(
<<<<<<< HEAD
        cat_list, con_list, shuffle=False, batch_size=num_samples
=======
        cat_list, con_list, shuffle=False, batch_size=task_config.batch_size
>>>>>>> 73710e69
    )

    # Indentify associations between continuous features:
    logger.info(f"Perturbing dataset: '{task_config.target_dataset}'")
    if task_config.target_value in CONTINUOUS_TARGET_VALUE:
        logger.info(f"Beginning task: identify associations continuous ({task_type})")
        logger.info(f"Perturbation type: {task_config.target_value}")
        output_subpath = Path(output_path) / "perturbation_visualization"
        output_subpath.mkdir(exist_ok=True, parents=True)
        (dataloaders, nan_mask, feature_mask,) = prepare_for_continuous_perturbation(
            config, output_subpath, baseline_dataloader
        )

    # Identify associations between categorical and continuous features:
    else:
        logger.info("Beginning task: identify associations categorical")
        (dataloaders, nan_mask, feature_mask,) = prepare_for_categorical_perturbation(
            config, interim_path, baseline_dataloader, cat_list
        )

    num_perturbed = len(dataloaders) - 1  # P
    logger.debug(f"# perturbed features: {num_perturbed}")

<<<<<<< HEAD
=======
    assert task_config.model is not None
    device = torch.device("cuda" if task_config.model.cuda == True else "cpu")

>>>>>>> 73710e69
    ################# APPROACH EVALUATION ##########################

    if task_type == "bayes":
        task_config = cast(IdentifyAssociationsBayesConfig, task_config)
        sig_ids, *extra_cols = _bayes_approach(
            task_config,
            train_dataloader,
            baseline_dataloader,
            dataloaders,
            models_path,
            num_perturbed,
            num_samples,
            num_continuous,
            nan_mask,
            feature_mask,
<<<<<<< HEAD
=======
            device,
>>>>>>> 73710e69
        )

        extra_colnames = ["proba"]

    else:
        task_config = cast(IdentifyAssociationsTTestConfig, task_config)
        sig_ids, *extra_cols = _ttest_approach(
            task_config,
            train_dataloader,
            baseline_dataloader,
            dataloaders,
            models_path,
            interim_path,
            num_perturbed,
            num_samples,
            num_continuous,
            nan_mask,
            feature_mask,
<<<<<<< HEAD
=======
            device,
>>>>>>> 73710e69
        )

        extra_colnames = ["p_value"]

    ###################### RESULTS ################################
    save_results(
        config,
        CONTINUOUS_TARGET_VALUE,
        con_shapes,
        cat_names,
        con_names,
        output_path,
        sig_ids,
        extra_cols,
        extra_colnames,
    )<|MERGE_RESOLUTION|>--- conflicted
+++ resolved
@@ -18,11 +18,7 @@
     MOVEConfig,
 )
 from move.core.logging import get_logger
-<<<<<<< HEAD
-from move.core.typing import BoolArray, FloatArray, IntArray, PathLike
-=======
 from move.core.typing import BoolArray, FloatArray, IntArray
->>>>>>> 73710e69
 from move.data import io
 from move.data.dataloaders import MOVEDataset, make_dataloader
 from move.data.perturbations import (
@@ -60,11 +56,7 @@
 
 def prepare_for_categorical_perturbation(
     config: MOVEConfig,
-<<<<<<< HEAD
-    interim_path: PathLike,
-=======
     interim_path: Path,
->>>>>>> 73710e69
     baseline_dataloader: DataLoader,
     cat_list: list[FloatArray],
 ) -> tuple[list[DataLoader], BoolArray, BoolArray,]:
@@ -125,11 +117,7 @@
 
 def prepare_for_continuous_perturbation(
     config: MOVEConfig,
-<<<<<<< HEAD
-    output_subpath: PathLike,
-=======
     output_subpath: Path,
->>>>>>> 73710e69
     baseline_dataloader: DataLoader,
 ) -> tuple[list[DataLoader], BoolArray, BoolArray,]:
     """
@@ -176,22 +164,14 @@
     train_dataloader: DataLoader,
     baseline_dataloader: DataLoader,
     dataloaders: list[DataLoader],
-<<<<<<< HEAD
-    models_path: PathLike,
-=======
     models_path: Path,
->>>>>>> 73710e69
     num_perturbed: int,
     num_samples: int,
     num_continuous: int,
     nan_mask: BoolArray,
     feature_mask: BoolArray,
-<<<<<<< HEAD
-) -> tuple[IntArray, FloatArray]:
-=======
     device: torch.device,
 ) -> tuple[Union[IntArray, FloatArray], ...]:
->>>>>>> 73710e69
 
     assert task_config.model is not None
     # Train models
@@ -218,15 +198,10 @@
         if model_path.exists():
             logger.debug(f"Re-loading refit {j + 1}/{task_config.num_refits}")
             model.load_state_dict(torch.load(model_path))
-<<<<<<< HEAD
-        else:
-            logger.debug(f"Training refit {j + 1}/{task_config.num_refits}")
-=======
             model.to(device)
         else:
             logger.debug(f"Training refit {j + 1}/{task_config.num_refits}")
             model.to(device)
->>>>>>> 73710e69
             hydra.utils.call(
                 task_config.training_loop,
                 model=model,
@@ -272,24 +247,15 @@
     train_dataloader: DataLoader,
     baseline_dataloader: DataLoader,
     dataloaders: list[DataLoader],
-<<<<<<< HEAD
-    models_path: PathLike,
-    interim_path: PathLike,
-=======
     models_path: Path,
     interim_path: Path,
->>>>>>> 73710e69
     num_perturbed: int,
     num_samples: int,
     num_continuous: int,
     nan_mask: BoolArray,
     feature_mask: BoolArray,
-<<<<<<< HEAD
-) -> tuple[IntArray, FloatArray]:
-=======
     device: torch.device,
 ) -> tuple[Union[IntArray, FloatArray], ...]:
->>>>>>> 73710e69
 
     from scipy.stats import ttest_rel
 
@@ -384,18 +350,6 @@
 def save_results(
     config: MOVEConfig,
     ContinuousTargetValue: list[str],
-<<<<<<< HEAD
-    con_shapes: tuple[int],
-    cat_names: list[str],
-    con_names: list[str],
-    output_path: PathLike,
-    sig_ids,
-    extra_cols,
-    extra_colnames,
-):
-    """
-    This function saves the obtained associations in a tsv file containing
-=======
     con_shapes: list[int],
     cat_names: list[list[str]],
     con_names: list[list[str]],
@@ -406,7 +360,6 @@
 ) -> None:
     """
     This function saves the obtained associations in a TSV file containing
->>>>>>> 73710e69
     the following columns:
         feature_a_id
         feature_b_id
@@ -427,14 +380,6 @@
         sig_ids: ids for the significat features
         extra_cols: extra data when calling the approach function
         extra_colnames: names for the extra data columns
-<<<<<<< HEAD
-
-    Returns:
-        "results_sig_assoc.tsv"
-
-
-=======
->>>>>>> 73710e69
     """
     logger = get_logger(__name__)
     logger.info(f"Significant hits found: {sig_ids.size}")
@@ -477,11 +422,7 @@
         results.to_csv(output_path / "results_sig_assoc.tsv", sep="\t", index=False)
 
 
-<<<<<<< HEAD
-def identify_associations(config: MOVEConfig):
-=======
 def identify_associations(config: MOVEConfig) -> None:
->>>>>>> 73710e69
     """
     Leads to the execution of the appropriate association
     identification tasks. The function is organized in three
@@ -500,15 +441,9 @@
 
     interim_path = Path(config.data.interim_data_path)
     models_path = interim_path / "models"
-<<<<<<< HEAD
-
     if task_config.save_refits:
         models_path.mkdir(exist_ok=True)
-=======
-    if task_config.save_refits:
-        models_path.mkdir(exist_ok=True)
-
->>>>>>> 73710e69
+
     output_path = Path(config.data.results_path) / "identify_associations"
     output_path.mkdir(exist_ok=True, parents=True)
 
@@ -535,11 +470,7 @@
 
     # Creating the baseline dataloader:
     baseline_dataloader = make_dataloader(
-<<<<<<< HEAD
-        cat_list, con_list, shuffle=False, batch_size=num_samples
-=======
         cat_list, con_list, shuffle=False, batch_size=task_config.batch_size
->>>>>>> 73710e69
     )
 
     # Indentify associations between continuous features:
@@ -563,12 +494,9 @@
     num_perturbed = len(dataloaders) - 1  # P
     logger.debug(f"# perturbed features: {num_perturbed}")
 
-<<<<<<< HEAD
-=======
     assert task_config.model is not None
     device = torch.device("cuda" if task_config.model.cuda == True else "cpu")
 
->>>>>>> 73710e69
     ################# APPROACH EVALUATION ##########################
 
     if task_type == "bayes":
@@ -584,10 +512,7 @@
             num_continuous,
             nan_mask,
             feature_mask,
-<<<<<<< HEAD
-=======
             device,
->>>>>>> 73710e69
         )
 
         extra_colnames = ["proba"]
@@ -606,10 +531,7 @@
             num_continuous,
             nan_mask,
             feature_mask,
-<<<<<<< HEAD
-=======
             device,
->>>>>>> 73710e69
         )
 
         extra_colnames = ["p_value"]
