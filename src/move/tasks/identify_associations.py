--- conflicted
+++ resolved
@@ -236,7 +236,7 @@
         _, baseline_recon = model.reconstruct(baseline_dataloader)
         min_feat, max_feat = np.zeros((num_perturbed, num_continuous)), np.zeros((num_perturbed, num_continuous))
         min_baseline, max_baseline = np.min(baseline_recon, axis=0), np.max(baseline_recon, axis=0)
-            
+
         # Calculate perturb reconstruction => keep track of mean difference
         for i in range(num_perturbed):
             _, perturb_recon = model.reconstruct(dataloaders[i])
@@ -257,7 +257,7 @@
         bayes_k[i, :] = np.log(prob + 1e-8) - np.log(1 - prob + 1e-8)
         if task_config.target_value in CONTINUOUS_TARGET_VALUE:
             bayes_mask[i, :] = baseline_dataloader.dataset.con_all[0,:] - dataloaders[i].dataset.con_all[0,:]
-        
+
     bayes_mask[bayes_mask != 0] = 1
     bayes_mask = np.array(bayes_mask, dtype = bool)
 
@@ -402,11 +402,11 @@
 
     """
     Find associations between continuous features using Kolmogorov-Smirnov distances.
-    When perturbing feature A, this function measures the shift of the reconstructed 
-    distribution for feature B (over samples) from 1) the baseline reconstruction to 2) 
+    When perturbing feature A, this function measures the shift of the reconstructed
+    distribution for feature B (over samples) from 1) the baseline reconstruction to 2)
     the reconstruction when perturbing A.
 
-    If A and B are related the perturbation of A in the input will lead to a change in 
+    If A and B are related the perturbation of A in the input will lead to a change in
     feature B's reconstruction, that will be measured by KS distance.
 
     Associations are then ranked according to KS distance (absolute value).
@@ -428,12 +428,12 @@
 
     Returns:
         sort_ids: list with flattened IDs of the associations above the significance threshold.
-        ks_distance: Ordered list with signed KS scores. KS scores quantify the direction and 
+        ks_distance: Ordered list with signed KS scores. KS scores quantify the direction and
                      magnitude of the shift in feature B's reconstruction when perturbing feature A.
 
 
-    !!! Note !!!: 
-    
+    !!! Note !!!:
+
     The sign of the KS score can be misleading: negative sign means positive shift.
     since the cumulative distribution starts growing later and is found below the reference
     (baseline). Hence:
@@ -534,7 +534,7 @@
                 latent_matrix[:,:,i] = latent_pert
 
             for k,targ_feat in enumerate(feature_names):
-                # Calculate ks factors: measure distance between baseline and perturbed 
+                # Calculate ks factors: measure distance between baseline and perturbed
                 # reconstruction distributions per feature (k)
                 res = ks_2samp(perturb_recon[:,k], baseline_recon[:,k])
                 stats[j,i,k] = res.statistic
@@ -549,7 +549,7 @@
 
                     # Cumulative distribution:
                     fig = plot_cumulative_distributions(edges,
-                                                        hist_base,  
+                                                        hist_base,
                                                         hist_pert,
                                                         f"Cumulative_perturbed_{i}_measuring_{k}_stats_{stats[j,i,k]}")
                     fig.savefig(figure_path / f"Cumulative_refit_{j}_perturbed_{i}_measuring_{k}_stats_{stats[j,i,k]}.png")
@@ -557,7 +557,7 @@
                     # Feature changes:
                     fig = plot_reconstruction_movement(baseline_recon, perturb_recon, k)
                     fig.savefig(figure_path / f"Changes_pert_{i}_on_feat_{k}_refit_{j}.png")
-    
+
     # Save latent space matrix:
     np.save(output_path / "latent_location.npy", latent_matrix)
     np.save(output_path / "perturbed_features_list.npy", np.array(perturbed_names))
@@ -655,16 +655,11 @@
         b_df = pd.DataFrame(dict(feature_b_name=feature_names))
         b_df.index.name = "feature_b_id"
         b_df.reset_index(inplace=True)
-<<<<<<< HEAD
-        # Originally results =  results.merge(a_df, on="feature_a_id").merge(b_df, on="feature_b_id")
-        results = results.merge(a_df, on="feature_a_id", how="left").merge(b_df, on="feature_b_id", how="left")
-=======
         results = (
             results
             .merge(a_df, on="feature_a_id", how="left")
             .merge(b_df, on="feature_b_id", how="left")
         )
->>>>>>> 4e139e53
         results["feature_b_dataset"] = pd.cut(
             results["feature_b_id"],
             bins=cast(list[int], np.cumsum([0] + con_shapes)),
@@ -820,4 +815,4 @@
     if exists(output_path / f"results_sig_assoc_{task_type}.tsv"):
         association_df = pd.read_csv(output_path / f"results_sig_assoc_{task_type}.tsv", sep="\t")
         fig = plot_feature_association_graph(association_df, output_path)
-        fig = plot_feature_association_graph(association_df, output_path, layout="spring")
+        fig = plot_feature_association_graph(association_df, output_path, layout="spring")